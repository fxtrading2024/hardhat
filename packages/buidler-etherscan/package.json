--- conflicted
+++ resolved
@@ -44,15 +44,8 @@
     "semver": "^6.3.0"
   },
   "devDependencies": {
-<<<<<<< HEAD
-    "hardhat": "^1.4.3",
     "@nomiclabs/hardhat-ethers": "^2.0.0",
-    "@types/cbor": "^5.0.0",
-=======
-    "@nomiclabs/buidler": "^1.4.3",
-    "@nomiclabs/buidler-ethers": "^2.0.0",
     "@types/cbor": "^5.0.1",
->>>>>>> 214da89d
     "@types/chai": "^4.2.0",
     "@types/ethereumjs-abi": "^0.6.3",
     "@types/nock": "^9.3.1",
@@ -60,6 +53,7 @@
     "@types/semver": "^6.0.2",
     "chai": "^4.2.0",
     "ethers": "^5.0.8",
+    "hardhat": "^1.4.3",
     "nock": "^10.0.6",
     "solc": "0.6.8"
   },
