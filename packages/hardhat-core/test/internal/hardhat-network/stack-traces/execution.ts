--- conflicted
+++ resolved
@@ -1,20 +1,8 @@
-<<<<<<< HEAD
-=======
-import { Common } from "@nomicfoundation/ethereumjs-common";
-import {
-  LegacyTransaction,
-  LegacyTxData,
-} from "@nomicfoundation/ethereumjs-tx";
->>>>>>> 2a280a7a
 import {
   bigIntToHex,
-  bufferToHex,
+  bytesToHex,
   privateToAddress,
-<<<<<<< HEAD
-  toBuffer,
-=======
   toBytes,
->>>>>>> 2a280a7a
 } from "@nomicfoundation/ethereumjs-util";
 
 import { MessageTrace } from "../../../../src/internal/hardhat-network/stack-traces/message-trace";
@@ -36,7 +24,7 @@
 const senderPrivateKey =
   "0xe331b6d69882b4cb4ea581d88e0b604039a3de5967688d3dcffdd2270c0fd109";
 
-const senderAddress = bufferToHex(privateToAddress(toBuffer(senderPrivateKey)));
+const senderAddress = bytesToHex(privateToAddress(toBuffer(senderPrivateKey)));
 
 export async function instantiateProvider(
   loggerConfig: LoggerConfig,
@@ -127,40 +115,18 @@
 }
 
 export async function traceTransaction(
-<<<<<<< HEAD
   provider: EdrProviderWrapper,
   vmTracer: VMTracer,
   txData: TxData
 ): Promise<MessageTrace> {
-=======
-  vm: VM,
-  txData: LegacyTxData
-): Promise<MessageTrace> {
-  const tx = new LegacyTransaction({
-    value: 0,
-    gasPrice: 10,
-    nonce: await getNextPendingNonce(vm),
-    ...txData,
-    // If the test didn't define a gasLimit, we assume 4M is enough
-    gasLimit: txData.gasLimit ?? 4000000,
-  });
-
-  const signedTx = tx.sign(senderPrivateKey);
-
-  const getContractCode = vm.stateManager.getContractCode.bind(vm.stateManager);
-
-  const vmTracer = new VMTracer(vm, getContractCode);
-  vmTracer.enableTracing();
-
->>>>>>> 2a280a7a
   try {
     await provider.request({
       method: "eth_sendTransaction",
       params: [
         {
           from: senderAddress,
-          data: bufferToHex(txData.data),
-          to: txData.to !== undefined ? bufferToHex(txData.to) : undefined,
+          data: bytesToHex(txData.data),
+          to: txData.to !== undefined ? bytesToHex(txData.to) : undefined,
           value: bigIntToHex(txData.value ?? 0n),
           // If the test didn't define a gasLimit, we assume 4M is enough
           gas: bigIntToHex(txData.gas ?? 4000000n),
@@ -178,12 +144,4 @@
   } finally {
     vmTracer.clearLastError();
   }
-<<<<<<< HEAD
-=======
-}
-
-async function getNextPendingNonce(vm: VM): Promise<Buffer> {
-  const acc = await vm.stateManager.getAccount(new Address(senderAddress));
-  return toBuffer(acc?.nonce ?? 0n);
->>>>>>> 2a280a7a
 }