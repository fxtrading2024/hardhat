--- conflicted
+++ resolved
@@ -1,8 +1,5 @@
-<<<<<<< HEAD
-=======
-import { ERROR } from "@nomicfoundation/ethereumjs-evm/dist/cjs/exceptions";
 import { equalsBytes } from "@nomicfoundation/ethereumjs-util";
->>>>>>> 2a280a7a
+
 import { ReturnData } from "../provider/return-data";
 import { ExitCode } from "../provider/vm/exit";
 
@@ -84,13 +81,8 @@
       // This is not a very exact heuristic, but most of the time it will be right, as solidity
       // reverts if a call fails, and most contracts are in solidity
       if (
-<<<<<<< HEAD
         subtrace.exit.isError() &&
-        trace.returnData.equals(subtrace.returnData)
-=======
-        subtrace.error !== undefined &&
         equalsBytes(trace.returnData, subtrace.returnData)
->>>>>>> 2a280a7a
       ) {
         let unrecognizedEntry: SolidityStackTraceEntry;
 
