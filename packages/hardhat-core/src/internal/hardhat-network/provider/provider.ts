--- conflicted
+++ resolved
@@ -71,11 +71,8 @@
     private readonly _chainId: number,
     private readonly _networkId: number,
     private readonly _blockGasLimit: number,
-<<<<<<< HEAD
     private readonly _baseFee: number | undefined,
-=======
     private readonly _minGasPrice: BN,
->>>>>>> 8277a721
     private readonly _throwOnTransactionFailures: boolean,
     private readonly _throwOnCallFailures: boolean,
     private readonly _automine: boolean,
