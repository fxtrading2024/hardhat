# Visualizing your module

Hardhat Ignition comes built-in with a `visualize` task that generates an HTML report, illustrating visually the module's deployment process execution. This can be helpful for debugging and verifying that your perception of your modules aligns with Hardhat Ignition's execution plan.

The `visualize` task takes the path to the module to visualize as an argument:

```bash
npx hardhat ignition visualize ./ignition/modules/Apollo.js
```

Running `visualize` will generate the report and open it in your system's default browser.

The report includes:
- A summary of the contracts that will be deployed
- A summary of the contract calls that will be made
- A dependency graph of featuring modules and `Future` objects

<<<<<<< HEAD
Check out the visualize report for the ENS protocol. TODO: add link
=======
It shows the dependency graph as it will be executed by Hardhat Ignition (where a dependency will not be run until all its dependents have successfully completed).

If something in your deployment isn't behaving the way you expected, the `visualize` task can be an extremely helpful tool for debugging and verifying that your and Hardhat Ignition's understanding of the deployment are the same.

Here's [an example of how a module deploying ENS would look like](/static/ignition-visualize-example.html).
>>>>>>> 469ee04e
<|MERGE_RESOLUTION|>--- conflicted
+++ resolved
@@ -15,12 +15,4 @@
 - A summary of the contract calls that will be made
 - A dependency graph of featuring modules and `Future` objects
 
-<<<<<<< HEAD
-Check out the visualize report for the ENS protocol. TODO: add link
-=======
-It shows the dependency graph as it will be executed by Hardhat Ignition (where a dependency will not be run until all its dependents have successfully completed).
-
-If something in your deployment isn't behaving the way you expected, the `visualize` task can be an extremely helpful tool for debugging and verifying that your and Hardhat Ignition's understanding of the deployment are the same.
-
-Here's [an example of how a module deploying ENS would look like](/static/ignition-visualize-example.html).
->>>>>>> 469ee04e
+Check out the [visualize report of a module to deploy the ENS protocol](/static/ignition-visualize-example.html).